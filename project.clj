(defproject automat "0.2.0-alpha1"
  :description ""
  :license {:name "MIT License"
            :url "http://opensource.org/licenses/MIT"}
  :dependencies [[rhizome "0.2.4"]
                 [primitive-math "0.1.4"]
<<<<<<< HEAD
                 [potemkin "0.3.12"]
                 [riddley "0.1.9"]
=======
                 [potemkin "0.3.9"]
>>>>>>> 7cabc41c
                 [proteus "0.1.4"]]
  :profiles {:dev {:dependencies [[org.clojure/clojure "1.6.0"]
                                  [org.clojure/clojurescript "0.0-2727"]
                                  [org.clojure/test.check "0.5.9"]
                                  [criterium "0.4.3"]
                                  [codox-md "0.2.0" :exclusions [org.clojure/clojure]]]
                   :prep-tasks [["cljx" "once"] "javac" "compile"]
                   :auto-clean false
                   :aliases {"clean-test" ["do" "clean," "cljx" "once," "test," "cljsbuild" "test"]
                             "clean-build" ["do" "clean," "cljx" "once," "cljsbuild" "once"]
                             "deploy" ["do" "clean," "cljx" "once," "deploy" "clojars"]}}}
  :test-selectors {:default #(every? (complement #{:stress :benchmark}) (keys %))
                   :stress :stress
                   :benchmark :benchmark}
  :global-vars {*warn-on-reflection* true}
  :jvm-opts ^:replace ["-server" "-Xmx2g"]
  :java-source-paths ["src"]
  :javac-options ["-target" "1.5" "-source" "1.5"]
  :jar-exclusions [#"\.cljx|\.DS_Store"]
  :source-paths ["src" "target/src" "target/classes"]
  :test-paths ["test" "target/test"]
  :plugins [[codox "0.6.4"]
            [com.cemerick/clojurescript.test "0.3.3"]
            [com.keminglabs/cljx "0.5.0"]
            [lein-cljsbuild "1.0.4"]]
  :cljx {:builds [{:source-paths ["src"]
                   :output-path "target/src"
                   :rules :clj}
                  {:source-paths ["src"]
                   :output-path "target/src"
                   :rules :cljs}
                  {:source-paths ["test"]
                   :output-path "target/test"
                   :rules :clj}
                  {:source-paths ["test"]
                   :output-path "target/test"
                   :rules :cljs}]}
  :cljsbuild {:builds [{:source-paths ["src" "target/src" "test" "target/test"]
                        :compiler {:output-to "target/test.js"
                                   :source-map "target/test.js.map"
                                   :output-dir "target/js"
                                   :optimizations :advanced}}]
              :test-commands {"phantom" ["phantomjs" :runner "target/test.js"]}}
  :codox {:writer codox-md.writer/write-docs
          :include [automat.core automat.viz]})<|MERGE_RESOLUTION|>--- conflicted
+++ resolved
@@ -2,14 +2,9 @@
   :description ""
   :license {:name "MIT License"
             :url "http://opensource.org/licenses/MIT"}
-  :dependencies [[rhizome "0.2.4"]
+  :dependencies [[rhizome "0.2.1"]
                  [primitive-math "0.1.4"]
-<<<<<<< HEAD
-                 [potemkin "0.3.12"]
-                 [riddley "0.1.9"]
-=======
                  [potemkin "0.3.9"]
->>>>>>> 7cabc41c
                  [proteus "0.1.4"]]
   :profiles {:dev {:dependencies [[org.clojure/clojure "1.6.0"]
                                   [org.clojure/clojurescript "0.0-2727"]
